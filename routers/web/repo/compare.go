// Copyright 2019 The Gitea Authors. All rights reserved.
// SPDX-License-Identifier: MIT

package repo

import (
	"bufio"
	"encoding/csv"
	"errors"
	"fmt"
	"html"
	"io"
	"net/http"
	"net/url"
	"path/filepath"
	"strings"

	"code.gitea.io/gitea/models/db"
	git_model "code.gitea.io/gitea/models/git"
	issues_model "code.gitea.io/gitea/models/issues"
	access_model "code.gitea.io/gitea/models/perm/access"
	repo_model "code.gitea.io/gitea/models/repo"
	"code.gitea.io/gitea/models/unit"
	user_model "code.gitea.io/gitea/models/user"
	"code.gitea.io/gitea/modules/base"
	"code.gitea.io/gitea/modules/charset"
	csv_module "code.gitea.io/gitea/modules/csv"
	"code.gitea.io/gitea/modules/git"
	"code.gitea.io/gitea/modules/gitrepo"
	"code.gitea.io/gitea/modules/log"
	"code.gitea.io/gitea/modules/markup"
	"code.gitea.io/gitea/modules/optional"
	"code.gitea.io/gitea/modules/setting"
	api "code.gitea.io/gitea/modules/structs"
	"code.gitea.io/gitea/modules/typesniffer"
	"code.gitea.io/gitea/modules/util"
	"code.gitea.io/gitea/services/context"
	"code.gitea.io/gitea/services/context/upload"
	"code.gitea.io/gitea/services/gitdiff"
)

const (
	tplCompare     base.TplName = "repo/diff/compare"
	tplBlobExcerpt base.TplName = "repo/diff/blob_excerpt"
	tplDiffBox     base.TplName = "repo/diff/box"
)

// setCompareContext sets context data.
func setCompareContext(ctx *context.Context, before, head *git.Commit, headOwner, headName string) {
	ctx.Data["BeforeCommit"] = before
	ctx.Data["HeadCommit"] = head

	ctx.Data["GetBlobByPathForCommit"] = func(commit *git.Commit, path string) *git.Blob {
		if commit == nil {
			return nil
		}

		blob, err := commit.GetBlobByPath(path)
		if err != nil {
			return nil
		}
		return blob
	}

	ctx.Data["GetSniffedTypeForBlob"] = func(blob *git.Blob) typesniffer.SniffedType {
		st := typesniffer.SniffedType{}

		if blob == nil {
			return st
		}

		st, err := blob.GuessContentType()
		if err != nil {
			log.Error("GuessContentType failed: %v", err)
			return st
		}
		return st
	}

	setPathsCompareContext(ctx, before, head, headOwner, headName)
	setImageCompareContext(ctx)
	setCsvCompareContext(ctx)
}

// SourceCommitURL creates a relative URL for a commit in the given repository
func SourceCommitURL(owner, name string, commit *git.Commit) string {
	return setting.AppSubURL + "/" + url.PathEscape(owner) + "/" + url.PathEscape(name) + "/src/commit/" + url.PathEscape(commit.ID.String())
}

// RawCommitURL creates a relative URL for the raw commit in the given repository
func RawCommitURL(owner, name string, commit *git.Commit) string {
	return setting.AppSubURL + "/" + url.PathEscape(owner) + "/" + url.PathEscape(name) + "/raw/commit/" + url.PathEscape(commit.ID.String())
}

// setPathsCompareContext sets context data for source and raw paths
func setPathsCompareContext(ctx *context.Context, base, head *git.Commit, headOwner, headName string) {
	ctx.Data["SourcePath"] = SourceCommitURL(headOwner, headName, head)
	ctx.Data["RawPath"] = RawCommitURL(headOwner, headName, head)
	if base != nil {
		ctx.Data["BeforeSourcePath"] = SourceCommitURL(headOwner, headName, base)
		ctx.Data["BeforeRawPath"] = RawCommitURL(headOwner, headName, base)
	}
}

// setImageCompareContext sets context data that is required by image compare template
func setImageCompareContext(ctx *context.Context) {
	ctx.Data["IsSniffedTypeAnImage"] = func(st typesniffer.SniffedType) bool {
		return st.IsImage() && (setting.UI.SVG.Enabled || !st.IsSvgImage())
	}
}

// setCsvCompareContext sets context data that is required by the CSV compare template
func setCsvCompareContext(ctx *context.Context) {
	ctx.Data["IsCsvFile"] = func(diffFile *gitdiff.DiffFile) bool {
		extension := strings.ToLower(filepath.Ext(diffFile.Name))
		return extension == ".csv" || extension == ".tsv"
	}

	type CsvDiffResult struct {
		Sections []*gitdiff.TableDiffSection
		Error    string
	}

	ctx.Data["CreateCsvDiff"] = func(diffFile *gitdiff.DiffFile, baseBlob, headBlob *git.Blob) CsvDiffResult {
		if diffFile == nil {
			return CsvDiffResult{nil, ""}
		}

		errTooLarge := errors.New(ctx.Locale.TrString("repo.error.csv.too_large"))

		csvReaderFromCommit := func(ctx *markup.RenderContext, blob *git.Blob) (*csv.Reader, io.Closer, error) {
			if blob == nil {
				// It's ok for blob to be nil (file added or deleted)
				return nil, nil, nil
			}

			if setting.UI.CSV.MaxFileSize != 0 && setting.UI.CSV.MaxFileSize < blob.Size() {
				return nil, nil, errTooLarge
			}

			reader, err := blob.DataAsync()
			if err != nil {
				return nil, nil, err
			}

			csvReader, err := csv_module.CreateReaderAndDetermineDelimiter(ctx, charset.ToUTF8WithFallbackReader(reader, charset.ConvertOpts{}))
			return csvReader, reader, err
		}

		baseReader, baseBlobCloser, err := csvReaderFromCommit(&markup.RenderContext{Ctx: ctx, RelativePath: diffFile.OldName}, baseBlob)
		if baseBlobCloser != nil {
			defer baseBlobCloser.Close()
		}
		if err != nil {
			if err == errTooLarge {
				return CsvDiffResult{nil, err.Error()}
			}
			log.Error("error whilst creating csv.Reader from file %s in base commit %s in %s: %v", diffFile.Name, baseBlob.ID.String(), ctx.Repo.Repository.Name, err)
			return CsvDiffResult{nil, "unable to load file"}
		}

		headReader, headBlobCloser, err := csvReaderFromCommit(&markup.RenderContext{Ctx: ctx, RelativePath: diffFile.Name}, headBlob)
		if headBlobCloser != nil {
			defer headBlobCloser.Close()
		}
		if err != nil {
			if err == errTooLarge {
				return CsvDiffResult{nil, err.Error()}
			}
			log.Error("error whilst creating csv.Reader from file %s in head commit %s in %s: %v", diffFile.Name, headBlob.ID.String(), ctx.Repo.Repository.Name, err)
			return CsvDiffResult{nil, "unable to load file"}
		}

		sections, err := gitdiff.CreateCsvDiff(diffFile, baseReader, headReader)
		if err != nil {
			errMessage, err := csv_module.FormatError(err, ctx.Locale)
			if err != nil {
				log.Error("CreateCsvDiff FormatError failed: %v", err)
				return CsvDiffResult{nil, "unknown csv diff error"}
			}
			return CsvDiffResult{nil, errMessage}
		}
		return CsvDiffResult{sections, ""}
	}
}

// CompareInfo represents the collected results from ParseCompareInfo
type CompareInfo struct {
	HeadUser         *user_model.User
	HeadRepo         *repo_model.Repository
	HeadGitRepo      *git.Repository
	CompareInfo      *git.CompareInfo
	BaseBranch       string
	HeadBranch       string
	DirectComparison bool
	RefsNotExist     bool
	HeadInfoNotExist bool
	HeadRef          string
	BaseRef          string
}

// ParseCompareInfo parse compare info between two commit for preparing comparing references
func ParseCompareInfo(ctx *context.Context) *CompareInfo {
	baseRepo := ctx.Repo.Repository
	ci := &CompareInfo{}

	fileOnly := ctx.FormBool("file-only")

	// Get compared branches information
	// A full compare url is of the form:
	//
	// 1. /{:baseOwner}/{:baseRepoName}/compare/{:baseBranch}...{:headBranch}
	// 2. /{:baseOwner}/{:baseRepoName}/compare/{:baseBranch}...{:headOwner}:{:headBranch}
	// 3. /{:baseOwner}/{:baseRepoName}/compare/{:baseBranch}...{:headOwner}/{:headRepoName}:{:headBranch}
	// 4. /{:baseOwner}/{:baseRepoName}/compare/{:headBranch}
	// 5. /{:baseOwner}/{:baseRepoName}/compare/{:headOwner}:{:headBranch}
	// 6. /{:baseOwner}/{:baseRepoName}/compare/{:headOwner}/{:headRepoName}:{:headBranch}
	//
	// Here we obtain the infoPath "{:baseBranch}...[{:headOwner}/{:headRepoName}:]{:headBranch}" as ctx.Params("*")
	// with the :baseRepo in ctx.Repo.
	//
	// Note: Generally :headRepoName is not provided here - we are only passed :headOwner.
	//
	// How do we determine the :headRepo?
	//
	// 1. If :headOwner is not set then the :headRepo = :baseRepo
	// 2. If :headOwner is set - then look for the fork of :baseRepo owned by :headOwner
	// 3. But... :baseRepo could be a fork of :headOwner's repo - so check that
	// 4. Now, :baseRepo and :headRepos could be forks of the same repo - so check that
	//
	// format: <base branch>...[<head repo>:]<head branch>
	// base<-head: master...head:feature
	// same repo: master...feature

	var (
		isSameRepo bool
		infoPath   string
		err        error
	)

	infoPath = ctx.Params("*")
	var infos []string
	if infoPath == "" {
		infos = []string{baseRepo.DefaultBranch, baseRepo.DefaultBranch}
	} else {
		infos = strings.SplitN(infoPath, "...", 2)
		if len(infos) != 2 {
			if infos = strings.SplitN(infoPath, "..", 2); len(infos) == 2 {
				ci.DirectComparison = true
				ctx.Data["PageIsComparePull"] = false
			} else {
				infos = []string{baseRepo.DefaultBranch, infoPath}
			}
		}
	}

	ci.HeadRef = infos[1]
	ci.BaseRef = infos[0]

	ctx.Data["BaseName"] = baseRepo.OwnerName
	ci.BaseBranch = infos[0]
	ctx.Data["BaseBranch"] = ci.BaseBranch

	// If there is no head repository, it means compare between same repository.
	headInfos := strings.Split(infos[1], ":")
	if len(headInfos) == 1 {
		isSameRepo = true
		ci.HeadUser = ctx.Repo.Owner
		ci.HeadBranch = headInfos[0]
		ctx.Data["HeadUserName"] = ctx.Repo.Owner.Name
	} else if len(headInfos) == 2 {
		headInfosSplit := strings.Split(headInfos[0], "/")
		if len(headInfosSplit) == 1 {
			ctx.Data["HeadUserName"] = headInfos[0]
			ctx.Data["HeadRepoName"] = ""
			ci.HeadBranch = headInfos[1]

			ci.HeadUser, err = user_model.GetUserByName(ctx, headInfos[0])
			if err != nil {
				if user_model.IsErrUserNotExist(err) {
					ci.HeadInfoNotExist = true
					ci.RefsNotExist = true
				} else {
					ctx.ServerError("GetUserByName", err)
					return nil
				}
			} else {
				ci.HeadBranch = headInfos[1]
				isSameRepo = ci.HeadUser.ID == ctx.Repo.Owner.ID
				if isSameRepo {
					ci.HeadRepo = baseRepo
				}
			}
		} else {
			ctx.Data["HeadUserName"] = headInfosSplit[0]
			ctx.Data["HeadRepoName"] = headInfosSplit[1]
			ci.HeadBranch = headInfos[1]

			ci.HeadRepo, err = repo_model.GetRepositoryByOwnerAndName(ctx, headInfosSplit[0], headInfosSplit[1])
			if err != nil {
				if repo_model.IsErrRepoNotExist(err) {
					ci.HeadInfoNotExist = true
					ci.RefsNotExist = true
				} else {
					ctx.ServerError("GetRepositoryByOwnerAndName", err)
					return nil
				}
			} else {
				if err := ci.HeadRepo.LoadOwner(ctx); err != nil {
					if user_model.IsErrUserNotExist(err) {
						ctx.NotFound("GetUserByName", nil)
					} else {
						ctx.ServerError("GetUserByName", err)
					}
					return nil
				}
				ci.HeadUser = ci.HeadRepo.Owner
				isSameRepo = ci.HeadRepo.ID == ctx.Repo.Repository.ID
			}
		}
	} else {
		ctx.NotFound("CompareAndPullRequest", nil)
		return nil
	}
	ctx.Data["HeadUser"] = ci.HeadUser
	ctx.Data["HeadBranch"] = ci.HeadBranch
	ctx.Repo.PullRequest.SameRepo = isSameRepo

	// Check if base branch is valid.
	baseIsCommit := ctx.Repo.GitRepo.IsCommitExist(ci.BaseBranch)
	baseIsBranch := ctx.Repo.GitRepo.IsBranchExist(ci.BaseBranch)
	baseIsTag := ctx.Repo.GitRepo.IsTagExist(ci.BaseBranch)

	if !baseIsCommit && !baseIsBranch && !baseIsTag {
		// Check if baseBranch is short sha commit hash
		if baseCommit, _ := ctx.Repo.GitRepo.GetCommit(ci.BaseBranch); baseCommit != nil {
			ci.BaseBranch = baseCommit.ID.String()
			ctx.Data["BaseBranch"] = ci.BaseBranch
			baseIsCommit = true
		} else if ci.BaseBranch == ctx.Repo.GetObjectFormat().EmptyObjectID().String() {
			if isSameRepo {
				ctx.Redirect(ctx.Repo.RepoLink + "/compare/" + util.PathEscapeSegments(ci.HeadBranch))
			} else {
				ctx.Redirect(ctx.Repo.RepoLink + "/compare/" + util.PathEscapeSegments(ci.HeadRepo.FullName()) + ":" + util.PathEscapeSegments(ci.HeadBranch))
			}
			return nil
		} else {
			ci.RefsNotExist = true
		}
	}
	ctx.Data["BaseIsCommit"] = baseIsCommit
	ctx.Data["BaseIsBranch"] = baseIsBranch
	ctx.Data["BaseIsTag"] = baseIsTag
	ctx.Data["IsPull"] = true

	// Now we have the repository that represents the base

	// The current base and head repositories and branches may not
	// actually be the intended branches that the user wants to
	// create a pull-request from - but also determining the head
	// repo is difficult.

	// We will want therefore to offer a few repositories to set as
	// our base and head

	// 1. First if the baseRepo is a fork get the "RootRepo" it was
	// forked from
	var rootRepo *repo_model.Repository
	if baseRepo.IsFork {
		err = baseRepo.GetBaseRepo(ctx)
		if err != nil {
			if !repo_model.IsErrRepoNotExist(err) {
				ctx.ServerError("Unable to find root repo", err)
				return nil
			}
		} else {
			rootRepo = baseRepo.BaseRepo
		}
	}

	// 2. Now if the current user is not the owner of the baseRepo,
	// check if they have a fork of the base repo and offer that as
	// "OwnForkRepo"
	var ownForkRepo *repo_model.Repository
	if ctx.Doer != nil && baseRepo.OwnerID != ctx.Doer.ID {
		repo := repo_model.GetForkedRepo(ctx, ctx.Doer.ID, baseRepo.ID)
		if repo != nil {
			ownForkRepo = repo
			ctx.Data["OwnForkRepo"] = ownForkRepo
		}
	}

	loadForkReps := func() *CompareInfo {
		// list all fork repos
		var (
			forks []*repo_model.Repository
			err   error
		)

		if rootRepo == nil {
			forks, err = repo_model.GetForks(ctx, baseRepo, db.ListOptions{
				Page:     0,
				PageSize: 20,
			})
		} else {
			forks, err = repo_model.GetForks(ctx, rootRepo, db.ListOptions{
				Page:     0,
				PageSize: 20,
			})
		}

		if err != nil {
			ctx.ServerError("GetForks", err)
			return nil
		}

		forkmap := make(map[int64]*repo_model.Repository)
		for _, fork := range forks {
			forkmap[fork.ID] = fork
		}

		if _, ok := forkmap[baseRepo.ID]; !ok {
			forkmap[baseRepo.ID] = baseRepo
		}

		if rootRepo != nil {
			if _, ok := forkmap[rootRepo.ID]; !ok {
				forkmap[rootRepo.ID] = rootRepo
			}
		}

		if ownForkRepo != nil {
			if _, ok := forkmap[ownForkRepo.ID]; !ok {
				forkmap[ownForkRepo.ID] = ownForkRepo
			}
		}

		forks = make([]*repo_model.Repository, 0, len(forkmap))
		for _, fork := range forkmap {
			forks = append(forks, fork)
		}

		ctx.Data["CompareRepos"] = forks

		return ci
	}

	if ci.HeadInfoNotExist {
		return loadForkReps()
	}

	has := ci.HeadRepo != nil
	// 3. If the base is a forked from "RootRepo" and the owner of
	// the "RootRepo" is the :headUser - set headRepo to that
	if !has && rootRepo != nil && rootRepo.OwnerID == ci.HeadUser.ID {
		ci.HeadRepo = rootRepo
		has = true
	}

	// 4. If the ctx.Doer has their own fork of the baseRepo and the headUser is the ctx.Doer
	// set the headRepo to the ownFork
	if !has && ownForkRepo != nil && ownForkRepo.OwnerID == ci.HeadUser.ID {
		ci.HeadRepo = ownForkRepo
		has = true
	}

	// 5. If the headOwner has a fork of the baseRepo - use that
	if !has {
		ci.HeadRepo = repo_model.GetForkedRepo(ctx, ci.HeadUser.ID, baseRepo.ID)
		has = ci.HeadRepo != nil
	}

	// 6. If the baseRepo is a fork and the headUser has a fork of that use that
	if !has && baseRepo.IsFork {
		ci.HeadRepo = repo_model.GetForkedRepo(ctx, ci.HeadUser.ID, baseRepo.ForkID)
		has = ci.HeadRepo != nil
	}

	// 7. Otherwise if we're not the same repo and haven't found a repo give up
	if !isSameRepo && !has {
		ctx.Data["PageIsComparePull"] = false
	}

	// 8. Finally open the git repo
	if isSameRepo {
		ci.HeadRepo = ctx.Repo.Repository
		ci.HeadGitRepo = ctx.Repo.GitRepo
	} else if has {
		ci.HeadGitRepo, err = gitrepo.OpenRepository(ctx, ci.HeadRepo)
		if err != nil {
			ctx.ServerError("OpenRepository", err)
			return nil
		}
		defer ci.HeadGitRepo.Close()
	} else {
		ctx.NotFound("ParseCompareInfo", nil)
		return nil
	}

	ctx.Data["HeadRepo"] = ci.HeadRepo
	ctx.Data["BaseCompareRepo"] = ctx.Repo.Repository
	ctx.Data["HeadRepoName"] = ci.HeadRepo.Name

	if loadForkReps() == nil {
		return nil
	}

	// Now we need to assert that the ctx.Doer has permission to read
	// the baseRepo's code and pulls
	// (NOT headRepo's)
	permBase, err := access_model.GetUserRepoPermission(ctx, baseRepo, ctx.Doer)
	if err != nil {
		ctx.ServerError("GetUserRepoPermission", err)
		return nil
	}
	if !permBase.CanRead(unit.TypeCode) {
		if log.IsTrace() {
			log.Trace("Permission Denied: User: %-v cannot read code in Repo: %-v\nUser in baseRepo has Permissions: %-+v",
				ctx.Doer,
				baseRepo,
				permBase)
		}
		ctx.NotFound("ParseCompareInfo", nil)
		return nil
	}

	// If we're not merging from the same repo:
	if !isSameRepo {
		// Assert ctx.Doer has permission to read headRepo's codes
		permHead, err := access_model.GetUserRepoPermission(ctx, ci.HeadRepo, ctx.Doer)
		if err != nil {
			ctx.ServerError("GetUserRepoPermission", err)
			return nil
		}
		if !permHead.CanRead(unit.TypeCode) {
			if log.IsTrace() {
				log.Trace("Permission Denied: User: %-v cannot read code in Repo: %-v\nUser in headRepo has Permissions: %-+v",
					ctx.Doer,
					ci.HeadRepo,
					permHead)
			}
			ci.HeadInfoNotExist = true
			ci.RefsNotExist = true
			return ci
		}
		ctx.Data["CanWriteToHeadRepo"] = permHead.CanWrite(unit.TypeCode)
	}

	if ci.RefsNotExist {
		return ci
	}

	// Check if head branch is valid.
	headIsCommit := ci.HeadGitRepo.IsCommitExist(ci.HeadBranch)
	headIsBranch := ci.HeadGitRepo.IsBranchExist(ci.HeadBranch)
	headIsTag := ci.HeadGitRepo.IsTagExist(ci.HeadBranch)
	if !headIsCommit && !headIsBranch && !headIsTag {
		// Check if headBranch is short sha commit hash
		if headCommit, _ := ci.HeadGitRepo.GetCommit(ci.HeadBranch); headCommit != nil {
			ci.HeadBranch = headCommit.ID.String()
			ctx.Data["HeadBranch"] = ci.HeadBranch
			headIsCommit = true
		} else {
			ci.RefsNotExist = true
			return ci
		}
	}

	ctx.Data["HeadIsCommit"] = headIsCommit
	ctx.Data["HeadIsBranch"] = headIsBranch
	ctx.Data["HeadIsTag"] = headIsTag

	// Treat as pull request if both references are branches
	if ctx.Data["PageIsComparePull"] == nil {
		ctx.Data["PageIsComparePull"] = headIsBranch && baseIsBranch
	}

	if ctx.Data["PageIsComparePull"] == true && !permBase.CanReadIssuesOrPulls(true) {
		if log.IsTrace() {
			log.Trace("Permission Denied: User: %-v cannot create/read pull requests in Repo: %-v\nUser in baseRepo has Permissions: %-+v",
				ctx.Doer,
				baseRepo,
				permBase)
		}
		ctx.NotFound("ParseCompareInfo", nil)
		return nil
	}

	baseBranchRef := ci.BaseBranch
	if baseIsBranch {
		baseBranchRef = git.BranchPrefix + ci.BaseBranch
	} else if baseIsTag {
		baseBranchRef = git.TagPrefix + ci.BaseBranch
	}
	headBranchRef := ci.HeadBranch
	if headIsBranch {
		headBranchRef = git.BranchPrefix + ci.HeadBranch
	} else if headIsTag {
		headBranchRef = git.TagPrefix + ci.HeadBranch
	}

	ci.CompareInfo, err = ci.HeadGitRepo.GetCompareInfo(baseRepo.RepoPath(), baseBranchRef, headBranchRef, ci.DirectComparison, fileOnly)
	if err != nil {
		ctx.ServerError("GetCompareInfo", err)
		return nil
	}
	if ci.DirectComparison {
		ctx.Data["BeforeCommitID"] = ci.CompareInfo.BaseCommitID
	} else {
		ctx.Data["BeforeCommitID"] = ci.CompareInfo.MergeBase
	}

	return ci
}

// PrepareCompareDiff renders compare diff page
func PrepareCompareDiff(
	ctx *context.Context,
	ci *CompareInfo,
	whitespaceBehavior git.TrustedCmdArgs,
) bool {
	var (
		repo  = ctx.Repo.Repository
		err   error
		title string
	)

	// Get diff information.
	ctx.Data["CommitRepoLink"] = ci.HeadRepo.Link()

	headCommitID := ci.CompareInfo.HeadCommitID

	ctx.Data["AfterCommitID"] = headCommitID

	if (headCommitID == ci.CompareInfo.MergeBase && !ci.DirectComparison) ||
		headCommitID == ci.CompareInfo.BaseCommitID {
		ctx.Data["IsNothingToCompare"] = true
		if unit, err := repo.GetUnit(ctx, unit.TypePullRequests); err == nil {
			config := unit.PullRequestsConfig()

			if !config.AutodetectManualMerge {
				allowEmptyPr := !(ci.BaseBranch == ci.HeadBranch && ctx.Repo.Repository.Name == ci.HeadRepo.Name)
				ctx.Data["AllowEmptyPr"] = allowEmptyPr

				return !allowEmptyPr
			}

			ctx.Data["AllowEmptyPr"] = false
		}
		return true
	}

	beforeCommitID := ci.CompareInfo.MergeBase
	if ci.DirectComparison {
		beforeCommitID = ci.CompareInfo.BaseCommitID
	}

	maxLines, maxFiles := setting.Git.MaxGitDiffLines, setting.Git.MaxGitDiffFiles
	files := ctx.FormStrings("files")
	if len(files) == 2 || len(files) == 1 {
		maxLines, maxFiles = -1, -1
	}

	diff, err := gitdiff.GetDiff(ctx, ci.HeadGitRepo,
		&gitdiff.DiffOptions{
			BeforeCommitID:     beforeCommitID,
			AfterCommitID:      headCommitID,
			SkipTo:             ctx.FormString("skip-to"),
			MaxLines:           maxLines,
			MaxLineCharacters:  setting.Git.MaxGitDiffLineCharacters,
			MaxFiles:           maxFiles,
			WhitespaceBehavior: whitespaceBehavior,
			DirectComparison:   ci.DirectComparison,
		}, ctx.FormStrings("files")...)
	if err != nil {
		ctx.ServerError("GetDiffRangeWithWhitespaceBehavior", err)
		return false
	}
	ctx.Data["Diff"] = diff
	ctx.Data["DiffNotAvailable"] = diff.NumFiles == 0

	headCommit, err := ci.HeadGitRepo.GetCommit(headCommitID)
	if err != nil {
		ctx.ServerError("GetCommit", err)
		return false
	}

	baseGitRepo := ctx.Repo.GitRepo

	beforeCommit, err := baseGitRepo.GetCommit(beforeCommitID)
	if err != nil {
		ctx.ServerError("GetCommit", err)
		return false
	}

	commits := git_model.ConvertFromGitCommit(ctx, ci.CompareInfo.Commits, ci.HeadRepo)
	ctx.Data["Commits"] = commits
	ctx.Data["CommitCount"] = len(commits)

	if len(commits) == 1 {
		c := commits[0]
		title = strings.TrimSpace(c.UserCommit.Summary())

		body := strings.Split(strings.TrimSpace(c.UserCommit.Message()), "\n")
		if len(body) > 1 {
			ctx.Data["content"] = strings.Join(body[1:], "\n")
		}
	} else {
		title = ci.HeadBranch
	}
	if len(title) > 255 {
		var trailer string
		title, trailer = util.SplitStringAtByteN(title, 255)
		if len(trailer) > 0 {
			if ctx.Data["content"] != nil {
				ctx.Data["content"] = fmt.Sprintf("%s\n\n%s", trailer, ctx.Data["content"])
			} else {
				ctx.Data["content"] = trailer + "\n"
			}
		}
	}

	ctx.Data["title"] = title
	ctx.Data["Username"] = ci.HeadUser.Name
	ctx.Data["Reponame"] = ci.HeadRepo.Name

	setCompareContext(ctx, beforeCommit, headCommit, ci.HeadUser.Name, repo.Name)

	return false
}

<<<<<<< HEAD
func prepareHeadBranchAndTags(ctx *context.Context, headRepoID int64) {
	headBranches, err := git_model.FindBranchNames(ctx, git_model.FindBranchOptions{
		RepoID: headRepoID,
		ListOptions: db.ListOptions{
			ListAll: true,
		},
=======
func getBranchesAndTagsForRepo(ctx gocontext.Context, repo *repo_model.Repository) (branches, tags []string, err error) {
	gitRepo, err := gitrepo.OpenRepository(ctx, repo)
	if err != nil {
		return nil, nil, err
	}
	defer gitRepo.Close()

	branches, err = git_model.FindBranchNames(ctx, git_model.FindBranchOptions{
		RepoID:          repo.ID,
		ListOptions:     db.ListOptionsAll,
>>>>>>> 3b045ee1
		IsDeletedBranch: optional.Some(false),
	})
	if err != nil {
		ctx.ServerError("GetBranches", err)
		return
	}
	ctx.Data["HeadBranches"] = headBranches

	// For compare repo branches
	PrepareBranchList(ctx)
	if ctx.Written() {
		return
	}

	headTags, err := repo_model.GetTagNamesByRepoID(ctx, headRepoID)
	if err != nil {
		ctx.ServerError("GetTagNamesByRepoID", err)
		return
	}
	ctx.Data["HeadTags"] = headTags
}

// CompareDiff show different from one commit to another commit
func CompareDiff(ctx *context.Context) {
	ci := ParseCompareInfo(ctx)
	defer func() {
		if ci != nil && ci.HeadGitRepo != nil {
			ci.HeadGitRepo.Close()
		}
	}()
	if ctx.Written() {
		return
	}

	ctx.Data["PullRequestWorkInProgressPrefixes"] = setting.Repository.PullRequest.WorkInProgressPrefixes
	ctx.Data["DirectComparison"] = ci.DirectComparison
	ctx.Data["OtherCompareSeparator"] = ".."
	ctx.Data["CompareSeparator"] = "..."
	if ci.DirectComparison {
		ctx.Data["CompareSeparator"] = ".."
		ctx.Data["OtherCompareSeparator"] = "..."
	}
	ctx.Data["CompareRefsNotFound"] = ci.RefsNotExist
	ctx.Data["HeadInfoNotExist"] = ci.HeadInfoNotExist

	var nothingToCompare bool
	if ci.RefsNotExist {
		nothingToCompare = true
	} else {
		nothingToCompare = PrepareCompareDiff(ctx, ci,
			gitdiff.GetWhitespaceFlag(ctx.Data["WhitespaceBehavior"].(string)))
		if ctx.Written() {
			return
		}
	}
	baseTags, err := repo_model.GetTagNamesByRepoID(ctx, ctx.Repo.Repository.ID)
	if err != nil {
		ctx.ServerError("GetTagNamesByRepoID", err)
		return
	}
	ctx.Data["Tags"] = baseTags

	fileOnly := ctx.FormBool("file-only")
	if fileOnly {
		ctx.HTML(http.StatusOK, tplDiffBox)
		return
	}

<<<<<<< HEAD
	if !ci.HeadInfoNotExist {
		prepareHeadBranchAndTags(ctx, ci.HeadRepo.ID)
		if ctx.Written() {
			return
		}
=======
	headBranches, err := git_model.FindBranchNames(ctx, git_model.FindBranchOptions{
		RepoID:          ci.HeadRepo.ID,
		ListOptions:     db.ListOptionsAll,
		IsDeletedBranch: optional.Some(false),
	})
	if err != nil {
		ctx.ServerError("GetBranches", err)
		return
	}
	ctx.Data["HeadBranches"] = headBranches

	// For compare repo branches
	PrepareBranchList(ctx)
	if ctx.Written() {
		return
	}

	headTags, err := repo_model.GetTagNamesByRepoID(ctx, ci.HeadRepo.ID)
	if err != nil {
		ctx.ServerError("GetTagNamesByRepoID", err)
		return
>>>>>>> 3b045ee1
	}

	if ctx.Data["PageIsComparePull"] == true {
		pr, err := issues_model.GetUnmergedPullRequest(ctx, ci.HeadRepo.ID, ctx.Repo.Repository.ID, ci.HeadBranch, ci.BaseBranch, issues_model.PullRequestFlowGithub)
		if err != nil {
			if !issues_model.IsErrPullRequestNotExist(err) {
				ctx.ServerError("GetUnmergedPullRequest", err)
				return
			}
		} else {
			ctx.Data["HasPullRequest"] = true
			if err := pr.LoadIssue(ctx); err != nil {
				ctx.ServerError("LoadIssue", err)
				return
			}
			ctx.Data["PullRequest"] = pr
			ctx.HTML(http.StatusOK, tplCompareDiff)
			return
		}

		if !nothingToCompare {
			// Setup information for new form.
			RetrieveRepoMetas(ctx, ctx.Repo.Repository, true)
			if ctx.Written() {
				return
			}
		}
	}

	separator := "..."
	if ci.DirectComparison {
		separator = ".."
	}
	ctx.Data["Title"] = ctx.Tr("repo.compare.titile", ci.BaseRef+separator+ci.HeadRef)

	ctx.Data["IsRepoToolbarCommits"] = true
	ctx.Data["IsDiffCompare"] = true
	_, templateErrs := setTemplateIfExists(ctx, pullRequestTemplateKey, pullRequestTemplateCandidates)

	if len(templateErrs) > 0 {
		ctx.Flash.Warning(renderErrorOfTemplates(ctx, templateErrs), true)
	}

	if content, ok := ctx.Data["content"].(string); ok && content != "" {
		// If a template content is set, prepend the "content". In this case that's only
		// applicable if you have one commit to compare and that commit has a message.
		// In that case the commit message will be prepend to the template body.
		if templateContent, ok := ctx.Data[pullRequestTemplateKey].(string); ok && templateContent != "" {
			// Re-use the same key as that's priortized over the "content" key.
			// Add two new lines between the content to ensure there's always at least
			// one empty line between them.
			ctx.Data[pullRequestTemplateKey] = content + "\n\n" + templateContent
		}

		// When using form fields, also add content to field with id "body".
		if fields, ok := ctx.Data["Fields"].([]*api.IssueFormField); ok {
			for _, field := range fields {
				if field.ID == "body" {
					if fieldValue, ok := field.Attributes["value"].(string); ok && fieldValue != "" {
						field.Attributes["value"] = content + "\n\n" + fieldValue
					} else {
						field.Attributes["value"] = content
					}
				}
			}
		}
	}

	ctx.Data["IsProjectsEnabled"] = ctx.Repo.CanWrite(unit.TypeProjects)
	ctx.Data["IsAttachmentEnabled"] = setting.Attachment.Enabled
	upload.AddUploadContext(ctx, "comment")

	ctx.Data["HasIssuesOrPullsWritePermission"] = ctx.Repo.CanWrite(unit.TypePullRequests)

	if unit, err := ctx.Repo.Repository.GetUnit(ctx, unit.TypePullRequests); err == nil {
		config := unit.PullRequestsConfig()
		ctx.Data["AllowMaintainerEdit"] = config.DefaultAllowMaintainerEdit
	} else {
		ctx.Data["AllowMaintainerEdit"] = false
	}

	ctx.HTML(http.StatusOK, tplCompare)
}

// ExcerptBlob render blob excerpt contents
func ExcerptBlob(ctx *context.Context) {
	commitID := ctx.Params("sha")
	lastLeft := ctx.FormInt("last_left")
	lastRight := ctx.FormInt("last_right")
	idxLeft := ctx.FormInt("left")
	idxRight := ctx.FormInt("right")
	leftHunkSize := ctx.FormInt("left_hunk_size")
	rightHunkSize := ctx.FormInt("right_hunk_size")
	anchor := ctx.FormString("anchor")
	direction := ctx.FormString("direction")
	filePath := ctx.FormString("path")
	gitRepo := ctx.Repo.GitRepo
	if ctx.FormBool("wiki") {
		var err error
		gitRepo, err = gitrepo.OpenWikiRepository(ctx, ctx.Repo.Repository)
		if err != nil {
			ctx.ServerError("OpenRepository", err)
			return
		}
		defer gitRepo.Close()
	}
	chunkSize := gitdiff.BlobExcerptChunkSize
	commit, err := gitRepo.GetCommit(commitID)
	if err != nil {
		ctx.Error(http.StatusInternalServerError, "GetCommit")
		return
	}
	section := &gitdiff.DiffSection{
		FileName: filePath,
		Name:     filePath,
	}
	if direction == "up" && (idxLeft-lastLeft) > chunkSize {
		idxLeft -= chunkSize
		idxRight -= chunkSize
		leftHunkSize += chunkSize
		rightHunkSize += chunkSize
		section.Lines, err = getExcerptLines(commit, filePath, idxLeft-1, idxRight-1, chunkSize)
	} else if direction == "down" && (idxLeft-lastLeft) > chunkSize {
		section.Lines, err = getExcerptLines(commit, filePath, lastLeft, lastRight, chunkSize)
		lastLeft += chunkSize
		lastRight += chunkSize
	} else {
		offset := -1
		if direction == "down" {
			offset = 0
		}
		section.Lines, err = getExcerptLines(commit, filePath, lastLeft, lastRight, idxRight-lastRight+offset)
		leftHunkSize = 0
		rightHunkSize = 0
		idxLeft = lastLeft
		idxRight = lastRight
	}
	if err != nil {
		ctx.Error(http.StatusInternalServerError, "getExcerptLines")
		return
	}
	if idxRight > lastRight {
		lineText := " "
		if rightHunkSize > 0 || leftHunkSize > 0 {
			lineText = fmt.Sprintf("@@ -%d,%d +%d,%d @@\n", idxLeft, leftHunkSize, idxRight, rightHunkSize)
		}
		lineText = html.EscapeString(lineText)
		lineSection := &gitdiff.DiffLine{
			Type:    gitdiff.DiffLineSection,
			Content: lineText,
			SectionInfo: &gitdiff.DiffLineSectionInfo{
				Path:          filePath,
				LastLeftIdx:   lastLeft,
				LastRightIdx:  lastRight,
				LeftIdx:       idxLeft,
				RightIdx:      idxRight,
				LeftHunkSize:  leftHunkSize,
				RightHunkSize: rightHunkSize,
			},
		}
		if direction == "up" {
			section.Lines = append([]*gitdiff.DiffLine{lineSection}, section.Lines...)
		} else if direction == "down" {
			section.Lines = append(section.Lines, lineSection)
		}
	}
	ctx.Data["section"] = section
	ctx.Data["FileNameHash"] = base.EncodeSha1(filePath)
	ctx.Data["AfterCommitID"] = commitID
	ctx.Data["Anchor"] = anchor
	ctx.HTML(http.StatusOK, tplBlobExcerpt)
}

func getExcerptLines(commit *git.Commit, filePath string, idxLeft, idxRight, chunkSize int) ([]*gitdiff.DiffLine, error) {
	blob, err := commit.Tree.GetBlobByPath(filePath)
	if err != nil {
		return nil, err
	}
	reader, err := blob.DataAsync()
	if err != nil {
		return nil, err
	}
	defer reader.Close()
	scanner := bufio.NewScanner(reader)
	var diffLines []*gitdiff.DiffLine
	for line := 0; line < idxRight+chunkSize; line++ {
		if ok := scanner.Scan(); !ok {
			break
		}
		if line < idxRight {
			continue
		}
		lineText := scanner.Text()
		diffLine := &gitdiff.DiffLine{
			LeftIdx:  idxLeft + (line - idxRight) + 1,
			RightIdx: line + 1,
			Type:     gitdiff.DiffLinePlain,
			Content:  " " + lineText,
		}
		diffLines = append(diffLines, diffLine)
	}
	if err = scanner.Err(); err != nil {
		return nil, fmt.Errorf("getExcerptLines scan: %w", err)
	}
	return diffLines, nil
}<|MERGE_RESOLUTION|>--- conflicted
+++ resolved
@@ -729,25 +729,12 @@
 	return false
 }
 
-<<<<<<< HEAD
 func prepareHeadBranchAndTags(ctx *context.Context, headRepoID int64) {
 	headBranches, err := git_model.FindBranchNames(ctx, git_model.FindBranchOptions{
 		RepoID: headRepoID,
 		ListOptions: db.ListOptions{
 			ListAll: true,
 		},
-=======
-func getBranchesAndTagsForRepo(ctx gocontext.Context, repo *repo_model.Repository) (branches, tags []string, err error) {
-	gitRepo, err := gitrepo.OpenRepository(ctx, repo)
-	if err != nil {
-		return nil, nil, err
-	}
-	defer gitRepo.Close()
-
-	branches, err = git_model.FindBranchNames(ctx, git_model.FindBranchOptions{
-		RepoID:          repo.ID,
-		ListOptions:     db.ListOptionsAll,
->>>>>>> 3b045ee1
 		IsDeletedBranch: optional.Some(false),
 	})
 	if err != nil {
@@ -816,35 +803,11 @@
 		return
 	}
 
-<<<<<<< HEAD
 	if !ci.HeadInfoNotExist {
 		prepareHeadBranchAndTags(ctx, ci.HeadRepo.ID)
 		if ctx.Written() {
 			return
 		}
-=======
-	headBranches, err := git_model.FindBranchNames(ctx, git_model.FindBranchOptions{
-		RepoID:          ci.HeadRepo.ID,
-		ListOptions:     db.ListOptionsAll,
-		IsDeletedBranch: optional.Some(false),
-	})
-	if err != nil {
-		ctx.ServerError("GetBranches", err)
-		return
-	}
-	ctx.Data["HeadBranches"] = headBranches
-
-	// For compare repo branches
-	PrepareBranchList(ctx)
-	if ctx.Written() {
-		return
-	}
-
-	headTags, err := repo_model.GetTagNamesByRepoID(ctx, ci.HeadRepo.ID)
-	if err != nil {
-		ctx.ServerError("GetTagNamesByRepoID", err)
-		return
->>>>>>> 3b045ee1
 	}
 
 	if ctx.Data["PageIsComparePull"] == true {
