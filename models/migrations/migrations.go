--- conflicted
+++ resolved
@@ -508,9 +508,6 @@
 	// v262 -> v263
 	NewMigration("Add TriggerEvent to action_run table", v1_21.AddTriggerEventToActionRun),
 	// v263 -> v264
-<<<<<<< HEAD
-	NewMigration("Add start_line and is_multi_line Column in comment table", v1_21.AddStartLineAndIsMultiLineToComment),
-=======
 	NewMigration("Add git_size and lfs_size columns to repository table", v1_21.AddGitSizeAndLFSSizeToRepositoryTable),
 	// v264 -> v265
 	NewMigration("Add branch table", v1_21.AddBranchTable),
@@ -526,7 +523,8 @@
 	NewMigration("Drop deleted branch table", v1_21.DropDeletedBranchTable),
 	// v270 -> v271
 	NewMigration("Fix PackageProperty typo", v1_21.FixPackagePropertyTypo),
->>>>>>> 54c28fdd
+	// v271 -> v272
+	NewMigration("Add start_line and is_multi_line Column in comment table", v1_21.AddStartLineAndIsMultiLineToComment),
 }
 
 // GetCurrentDBVersion returns the current db version
