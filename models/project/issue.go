--- conflicted
+++ resolved
@@ -18,14 +18,8 @@
 	IssueID   int64 `xorm:"INDEX"`
 	ProjectID int64 `xorm:"INDEX"`
 
-<<<<<<< HEAD
-	// If 0, then it has not been added to a specific board in the project
-	ProjectBoardID int64  `xorm:"INDEX"`
-	ProjectBoard   *Board `xorm:"-"`
-=======
 	// ProjectColumnID should not be zero since 1.22. If it's zero, the issue will not be displayed on UI and it might result in errors.
 	ProjectColumnID int64 `xorm:"'project_board_id' INDEX"`
->>>>>>> c6854202
 
 	// the sorting order on the column
 	Sorting int64 `xorm:"NOT NULL DEFAULT 0"`
@@ -145,7 +139,6 @@
 	})
 }
 
-<<<<<<< HEAD
 func MoveIssueToBoardTail(ctx context.Context, issue *ProjectIssue, toBoard *Board) error {
 	ctx, committer, err := db.TxContext(ctx)
 	if err != nil {
@@ -167,10 +160,6 @@
 	return committer.Commit()
 }
 
-func (b *Board) removeIssues(ctx context.Context) error {
-	_, err := db.GetEngine(ctx).Exec("UPDATE `project_issue` SET project_board_id = 0 WHERE project_board_id = ? ", b.ID)
-	return err
-=======
 func (c *Column) moveIssuesToAnotherColumn(ctx context.Context, newColumn *Column) error {
 	if c.ProjectID != newColumn.ProjectID {
 		return fmt.Errorf("columns have to be in the same project")
@@ -211,5 +200,4 @@
 		}
 		return nil
 	})
->>>>>>> c6854202
 }