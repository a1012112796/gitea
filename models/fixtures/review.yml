--- conflicted
+++ resolved
@@ -202,13 +202,7 @@
   reviewer_team_id: 0
   original_author_id: 0
   issue_id: 11
-<<<<<<< HEAD
-  content: 'singular review from user6 and final review for this pr'
-  official: false
-  stale: false
-  dismissed: false
+  content: "singular review from org6 and final review for this pr"
+  updated_unix: 946684831
   created_unix: 946684831
-=======
-  content: "singular review from org6 and final review for this pr"
->>>>>>> da50be73
   updated_unix: 946684831
